const builtin = @import("builtin");
const std = @import("std");
const aio = @import("../aio.zig");
const Operation = @import("ops.zig").Operation;
const ItemPool = @import("minilib").ItemPool;
const DynamicThreadPool = @import("minilib").DynamicThreadPool;
const DoubleBufferedFixedArrayList = @import("minilib").DoubleBufferedFixedArrayList;
const TimerQueue = @import("minilib").TimerQueue;
const Uringlator = @import("Uringlator.zig");
const Iocp = @import("posix/windows.zig").Iocp;
const wposix = @import("posix/windows.zig");
const win32 = @import("win32");

// Optimized for Windows and uses IOCP operations whenever possible.
// <https://int64.org/2009/05/14/io-completion-ports-made-easy/>

pub const EventSource = Uringlator.EventSource;

comptime {
    if (builtin.single_threaded) {
        @compileError(
            \\Windows backend requires building with threads as otherwise it may block the whole program.
        );
    }
}

const windows = std.os.windows;

const INVALID_HANDLE = windows.INVALID_HANDLE_VALUE;

const checked = wposix.checked;
const wtry = wposix.wtry;
const werr = wposix.werr;
const fs = win32.storage.file_system;

const IoContext = struct {
    overlapped: windows.OVERLAPPED = std.mem.zeroes(windows.OVERLAPPED),

    // needs to be cleaned up
    owned: union(enum) {
        handle: windows.HANDLE,
        job: windows.HANDLE,
        none: void,
    } = .none,

    // operation specific return value
    res: usize = 0,

    pub fn deinit(self: *@This()) void {
        switch (self.owned) {
            inline .handle, .job => |h| checked(windows.ntdll.NtClose(h) == .SUCCESS),
            .none => {},
        }
        self.* = undefined;
    }
};

iocp: Iocp,
tqueue: TimerQueue, // timer queue implementing linux -like timers
tpool: DynamicThreadPool, // thread pool for performing iocp and non iocp operations
iocp_threads_spawned: bool = false, // iocp needs own poll threads
ovls: []IoContext,
uringlator: Uringlator,

pub fn isSupported(_: []const type) bool {
    return true; // very optimistic :D
}

pub fn init(allocator: std.mem.Allocator, n: u16) aio.Error!@This() {
    // need at least 2 threads, 1 iocp thread and 1 non-iocp blocking task thread
    const num_threads: u32 = @max(2, aio.options.max_threads orelse @as(u32, @intCast(std.Thread.getCpuCount() catch 1)));
    var iocp = try Iocp.init(num_threads / 2);
    errdefer iocp.deinit();
    var tqueue = try TimerQueue.init(allocator);
    errdefer tqueue.deinit();
    var tpool = DynamicThreadPool.init(allocator, .{ .max_threads = num_threads }) catch |err| return switch (err) {
        error.TimerUnsupported => error.Unsupported,
        else => |e| e,
    };
    errdefer tpool.deinit();
    const ovls = try allocator.alloc(IoContext, n);
    errdefer allocator.free(ovls);
    var uringlator = try Uringlator.init(allocator, n);
    errdefer uringlator.deinit(allocator);
    return .{
        .iocp = iocp,
        .tqueue = tqueue,
        .tpool = tpool,
        .ovls = ovls,
        .uringlator = uringlator,
    };
}

pub fn deinit(self: *@This(), allocator: std.mem.Allocator) void {
    self.uringlator.shutdown(*@This(), self, cancel);
    self.iocp.deinit();
    self.tqueue.deinit();
    self.tpool.deinit();
    allocator.free(self.ovls);
    self.uringlator.deinit(allocator);
    self.* = undefined;
}

fn queueCallback(self: *@This(), id: u16, uop: *Operation.Union) aio.Error!void {
    self.ovls[id] = .{};
    switch (uop.*) {
        .poll => return aio.Error.Unsupported,
        .wait_event_source => |*op| op._ = .{ .id = id, .iocp = &self.iocp },
        .accept => |*op| op.out_socket.* = windows.ws2_32.INVALID_SOCKET,
        inline .recv, .send => |*op| op._ = .{.{ .buf = @constCast(@ptrCast(op.buffer.ptr)), .len = @intCast(op.buffer.len) }},
        else => {},
    }
}

pub fn queue(self: *@This(), comptime len: u16, work: anytype, cb: ?aio.Dynamic.QueueCallback) aio.Error!void {
    try self.uringlator.queue(len, work, cb, *@This(), self, queueCallback);
}

fn iocpDrainThread(self: *@This()) void {
    while (true) {
        var transferred: u32 = undefined;
        var key: Iocp.Key = undefined;
        var maybe_ovl: ?*windows.OVERLAPPED = null;
        const res = windows.kernel32.GetQueuedCompletionStatus(self.iocp.port, &transferred, @ptrCast(&key), &maybe_ovl, windows.INFINITE);
        if (res != 1 and maybe_ovl == null) {
            break;
        }

        const id: u16 = switch (key.type) {
            .shutdown, .event_source, .child_exit => key.id,
            .overlapped => blk: {
                const parent: *IoContext = @fieldParentPtr("overlapped", maybe_ovl.?);
                break :blk @intCast((@intFromPtr(parent) - @intFromPtr(self.ovls.ptr)) / @sizeOf(IoContext));
            },
        };

        if (res == 1) {
            switch (key.type) {
                .shutdown => break,
                .event_source => {
                    const source: *EventSource = @ptrCast(@alignCast(maybe_ovl.?));
                    source.wait();
                },
                .child_exit => {
                    switch (transferred) {
                        win32.system.system_services.JOB_OBJECT_MSG_EXIT_PROCESS, win32.system.system_services.JOB_OBJECT_MSG_ABNORMAL_EXIT_PROCESS => {},
                        else => continue,
                    }
                    const op = &self.uringlator.ops.nodes[id].used.child_exit;
                    if (op.out_term) |term| {
                        var code: u32 = undefined;
                        if (windows.kernel32.GetExitCodeProcess(op.child, &code) == 0) {
                            term.* = .{ .Unknown = 0 };
                        } else {
                            term.* = .{ .Exited = @truncate(code) };
                        }
                    }
                },
                .overlapped => self.ovls[id].res = transferred,
            }
            self.uringlator.finish(id, error.Success);
        } else {
            std.debug.assert(key.type != .shutdown);
            self.uringlator.finish(id, werr(0));
        }
    }
}

fn spawnIocpThreads(self: *@This()) !void {
    @branchHint(.cold);
    for (0..self.iocp.num_threads) |_| try self.tpool.spawn(iocpDrainThread, .{self}, .{ .stack_size = 1024 * 16 });
    self.iocp_threads_spawned = true;
}

pub fn complete(self: *@This(), mode: aio.Dynamic.CompletionMode, cb: ?aio.Dynamic.CompletionCallback) aio.Error!aio.CompletionResult {
    if (!self.iocp_threads_spawned) try self.spawnIocpThreads(); // iocp threads must be first
    if (!try self.uringlator.submit(*@This(), self, start, cancel)) return .{};

    const num_finished = self.uringlator.finished.len();
    if (mode == .blocking and num_finished == 0) {
        self.uringlator.source.wait();
    } else if (num_finished == 0) {
        return .{};
    }

    return self.uringlator.complete(cb, *@This(), self, completion);
}

pub fn immediate(comptime len: u16, work: anytype) aio.Error!u16 {
    const Static = struct {
        threadlocal var arena = std.heap.ArenaAllocator.init(std.heap.page_allocator);
    };
    const allocator = Static.arena.allocator();
    defer _ = Static.arena.reset(.retain_capacity);
    var wrk = try init(allocator, len);
    defer wrk.deinit(allocator);
    try wrk.queue(len, work, null);
    var n: u16 = len;
    var num_errors: u16 = 0;
    while (n > 0) {
        const res = try wrk.complete(.blocking, null);
        n -= res.num_completed;
        num_errors += res.num_errors;
    }
    return num_errors;
}

fn onThreadPosixExecutor(self: *@This(), id: u16, uop: *Operation.Union) void {
    const posix = @import("posix/posix.zig");
    var failure: Operation.Error = error.Success;
    Uringlator.uopUnwrapCall(uop, posix.perform, .{undefined}) catch |err| {
        failure = err;
    };
    self.uringlator.finish(id, failure);
}

fn onThreadTimeout(ctx: *anyopaque, user_data: usize) void {
    var self: *@This() = @ptrCast(@alignCast(ctx));
    self.uringlator.finish(@intCast(user_data), error.Success);
}

fn ovlOff(offset: u64) windows.OVERLAPPED {
    return .{
        .Internal = 0,
        .InternalHigh = 0,
<<<<<<< HEAD
        .Anonymous = .{ .Anonymous = @bitCast(offset) },
=======
        .DUMMYUNIONNAME = .{ .DUMMYSTRUCTNAME = @bitCast(offset) },
>>>>>>> e458e6d6
        .hEvent = null,
    };
}

const AccessInfo = packed struct {
    read: bool,
    write: bool,
    append: bool,
};

fn getHandleAccessInfo(handle: windows.HANDLE) !fs.FILE_ACCESS_FLAGS {
    var io_status_block: windows.IO_STATUS_BLOCK = undefined;
    var access: windows.FILE_ACCESS_INFORMATION = undefined;
    const rc = windows.ntdll.NtQueryInformationFile(handle, &io_status_block, &access, @sizeOf(windows.FILE_ACCESS_INFORMATION), .FileAccessInformation);
    switch (rc) {
        .SUCCESS => {},
        .INVALID_PARAMETER => unreachable,
        else => return error.Unexpected,
    }
    return @bitCast(access.AccessFlags);
}

fn start(self: *@This(), id: u16, uop: *Operation.Union) !void {
    var trash: u32 = undefined;
    switch (uop.*) {
        .poll => unreachable,
        .read => |*op| {
            const flags = try getHandleAccessInfo(op.file.handle);
            if (flags.FILE_READ_DATA != 1) return self.uringlator.finish(id, error.NotOpenForReading);
            const h = fs.ReOpenFile(op.file.handle, flags, .{ .READ = 1, .WRITE = 1, .DELETE = 1 }, fs.FILE_FLAG_OVERLAPPED);
            wtry(h != null and h.? != INVALID_HANDLE) catch |err| return self.uringlator.finish(id, err);
            self.iocp.associateHandle(id, h.?) catch |err| return self.uringlator.finish(id, err);
            self.ovls[id] = .{ .overlapped = ovlOff(op.offset), .owned = .{ .handle = h.? } };
            wtry(windows.kernel32.ReadFile(h.?, op.buffer.ptr, @intCast(op.buffer.len), &trash, &self.ovls[id].overlapped)) catch |err| return self.uringlator.finish(id, err);
        },
        .write => |*op| {
            const flags = try getHandleAccessInfo(op.file.handle);
            if (flags.FILE_WRITE_DATA != 1) return self.uringlator.finish(id, error.NotOpenForWriting);
            const h = fs.ReOpenFile(op.file.handle, flags, .{ .READ = 1, .WRITE = 1, .DELETE = 1 }, fs.FILE_FLAG_OVERLAPPED);
            wtry(h != null and h.? != INVALID_HANDLE) catch |err| return self.uringlator.finish(id, err);
            self.iocp.associateHandle(id, h.?) catch |err| return self.uringlator.finish(id, err);
            self.ovls[id] = .{ .overlapped = ovlOff(op.offset), .owned = .{ .handle = h.? } };
            wtry(windows.kernel32.WriteFile(h.?, op.buffer.ptr, @intCast(op.buffer.len), &trash, &self.ovls[id].overlapped)) catch |err| return self.uringlator.finish(id, err);
        },
        .accept => |*op| {
            self.iocp.associateSocket(id, op.socket) catch |err| return self.uringlator.finish(id, err);
            op.out_socket.* = aio.socket(std.posix.AF.INET, 0, 0) catch |err| return self.uringlator.finish(id, err);
            wtry(windows.ws2_32.AcceptEx(op.socket, op.out_socket.*, &op._, 0, @sizeOf(std.posix.sockaddr) + 16, @sizeOf(std.posix.sockaddr) + 16, &trash, &self.ovls[id].overlapped) == 1) catch |err| return self.uringlator.finish(id, err);
        },
        .recv => |*op| {
            self.iocp.associateSocket(id, op.socket) catch |err| return self.uringlator.finish(id, err);
            _ = wposix.recvEx(op.socket, &op._, 0, &self.ovls[id].overlapped) catch |err| return self.uringlator.finish(id, err);
        },
        .send => |*op| {
            self.iocp.associateSocket(id, op.socket) catch |err| return self.uringlator.finish(id, err);
            _ = wposix.sendEx(op.socket, &op._, 0, &self.ovls[id].overlapped) catch |err| return self.uringlator.finish(id, err);
        },
        .send_msg => |*op| {
            self.iocp.associateSocket(id, op.socket) catch |err| return self.uringlator.finish(id, err);
            _ = wposix.sendmsgEx(op.socket, @constCast(op.msg), 0, &self.ovls[id].overlapped) catch |err| return self.uringlator.finish(id, err);
        },
        .recv_msg => |*op| {
            self.iocp.associateSocket(id, op.socket) catch |err| return self.uringlator.finish(id, err);
            _ = wposix.recvmsgEx(op.socket, op.out_msg, 0, &self.ovls[id].overlapped) catch |err| return self.uringlator.finish(id, err);
        },
        inline .timeout, .link_timeout => |*op| {
            const closure: TimerQueue.Closure = .{ .context = self, .callback = onThreadTimeout };
            self.tqueue.schedule(.monotonic, op.ns, id, .{ .closure = closure }) catch return self.uringlator.finish(id, error.Unexpected);
        },
        .child_exit => |*op| {
            const job = win32.system.job_objects.CreateJobObjectW(null, null);
            wtry(job != null and job.? != INVALID_HANDLE) catch |err| return self.uringlator.finish(id, err);
            errdefer checked(windows.ntdll.NtClose(job.?) == .SUCCESS);
            wtry(win32.system.job_objects.AssignProcessToJobObject(job.?, op.child)) catch return self.uringlator.finish(id, error.Unexpected);
            const key: Iocp.Key = .{ .type = .child_exit, .id = id };
            var assoc: win32.system.job_objects.JOBOBJECT_ASSOCIATE_COMPLETION_PORT = .{
                .CompletionKey = @ptrFromInt(@as(usize, @bitCast(key))),
                .CompletionPort = self.iocp.port,
            };
            self.ovls[id] = .{ .owned = .{ .job = job.? } };
            errdefer self.ovls[id] = .{};
            wtry(win32.system.job_objects.SetInformationJobObject(
                job.?,
                win32.system.job_objects.JobObjectAssociateCompletionPortInformation,
                @ptrCast(&assoc),
                @sizeOf(@TypeOf(assoc)),
            )) catch return self.uringlator.finish(id, error.Unexpected);
        },
        .wait_event_source => |*op| op.source.native.addWaiter(&op._.link),
        // can be performed without a thread
        .notify_event_source, .close_event_source => self.onThreadPosixExecutor(id, uop),
        else => {
            // perform non IOCP supported operation on a thread
            const posix = @import("posix/posix.zig");
            try self.tpool.spawn(onThreadPosixExecutor, .{ self, id, uop }, .{ .stack_size = posix.stack_size });
        },
    }
}

fn cancel(self: *@This(), id: u16, uop: *Operation.Union) bool {
    switch (uop.*) {
        .read, .write => {
            return windows.kernel32.CancelIoEx(self.ovls[id].owned.handle, &self.ovls[id].overlapped) != 0;
        },
        inline .accept, .recv, .send, .send_msg, .recv_msg => |*op| {
            return windows.kernel32.CancelIoEx(@ptrCast(op.socket), &self.ovls[id].overlapped) != 0;
        },
        .child_exit => {
            self.ovls[id].deinit();
            self.ovls[id] = .{};
            self.uringlator.finish(id, error.Canceled);
            return true;
        },
        .timeout, .link_timeout, .wait_event_source => {
            self.tqueue.disarm(.monotonic, id);
            self.uringlator.finish(id, error.Canceled);
            return true;
        },
        else => {},
    }
    return false;
}

fn completion(self: *@This(), id: u16, uop: *Operation.Union, failure: Operation.Error) void {
    defer self.ovls[id].deinit();
    if (failure == error.Success) {
        switch (uop.*) {
            .timeout, .link_timeout => self.tqueue.disarm(.monotonic, id),
            .wait_event_source => |*op| op.source.native.removeWaiter(&op._.link),
            .accept => |*op| {
                if (op.out_addr) |a| @memcpy(std.mem.asBytes(a), op._[@sizeOf(std.posix.sockaddr) + 16 .. @sizeOf(std.posix.sockaddr) * 2 + 16]);
            },
            inline .read, .recv => |*op| op.out_read.* = self.ovls[id].res,
            inline .write, .send => |*op| {
                if (op.out_written) |w| w.* = self.ovls[id].res;
            },
            else => {},
        }
    } else {
        switch (uop.*) {
            .timeout, .link_timeout => self.tqueue.disarm(.monotonic, id),
            .wait_event_source => |*op| op.source.native.removeWaiter(&op._.link),
            .accept => |*op| if (op.out_socket.* != windows.ws2_32.INVALID_SOCKET) checked(windows.ntdll.NtClose(op.out_socket.*) == .SUCCESS),
            else => {},
        }
    }
}<|MERGE_RESOLUTION|>--- conflicted
+++ resolved
@@ -223,11 +223,7 @@
     return .{
         .Internal = 0,
         .InternalHigh = 0,
-<<<<<<< HEAD
         .Anonymous = .{ .Anonymous = @bitCast(offset) },
-=======
-        .DUMMYUNIONNAME = .{ .DUMMYSTRUCTNAME = @bitCast(offset) },
->>>>>>> e458e6d6
         .hEvent = null,
     };
 }
